--- conflicted
+++ resolved
@@ -346,13 +346,7 @@
         self, point, stamp, from_frame="base_link", to_frame="map"
     ):
         try:
-<<<<<<< HEAD
             trans = self.tf_buffer.lookup_transform(to_frame, from_frame, stamp)
-=======
-            trans = self.tf_buffer.lookup_transform(
-                to_frame, from_frame, rclpy.time.Time()
-            )
->>>>>>> 31f03a0a
 
             point_stamped = PointStamped()
             point_stamped.header.stamp = stamp.to_msg()
